--- conflicted
+++ resolved
@@ -36,12 +36,6 @@
         .property("auto-multicast", true)
         .property("port", client_config.multicast_port as i32)
         .build()?;
-<<<<<<< HEAD
-    let jitter_buffer = gstreamer::ElementFactory::make("rtpjitterbuffer")
-        .property_from_str("mode", "slave")
-        .build()?;
-=======
->>>>>>> 8ef7136c
     let rtp_depayloader = gstreamer::ElementFactory::make("rtph264depay").build()?;
     let decoder = gstreamer::ElementFactory::make("decodebin").build()?;
     let videoconvertscale0 = build_videoconvertscale()?;
